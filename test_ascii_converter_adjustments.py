--- conflicted
+++ resolved
@@ -175,17 +175,9 @@
         settings.ASCII_BRIGHTNESS = 1.0
         baseline = ascii_converter.to_ascii(frame)
 
-<<<<<<< HEAD
-        # Brightness should lighten the mapped character (toward index 0) even without
-        # the legacy HSV value multiplier. For a mid-gray pixel (100) with a 1.5x
-        # brightness boost, the output should shift from the middle of the palette to
-        # the next brighter glyph.
-        self.assertEqual(ascii_frame, f"b{ascii_converter.RESET_CODE}")
-=======
         expected = f"b{ascii_converter.RESET_CODE}"
         self.assertEqual(bright_frame, baseline)
         self.assertEqual(baseline, expected)
->>>>>>> 91d33e9e
 
 
 if __name__ == "__main__":
