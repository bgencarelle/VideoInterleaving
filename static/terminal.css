/* static/terminal.css */

/* --- CUSTOM FONT --- */
@font-face {
  font-family: 'Unscii';
  src: url('/static/unscii-16.ttf') format('truetype');
  font-weight: normal;
  font-style: normal;
}

/* --- RESET --- */
body {
  margin: 0;
  background: #000; /* Force Black Page Background */
  height: 100vh;
  width: 100vw;
  overflow: hidden;
  touch-action: none;
}

/* --- THE STAGE --- */
#terminal-stage {
  width: 100%;
  height: 100%;
  position: relative;
  background: #000; /* Force Black Stage Background */
  display: flex;
  justify-content: center;
  align-items: center;
}

/* --- THE TERMINAL CONTAINER --- */
#terminal {
  transform-origin: center center;
  will-change: transform;
  background-color: #000; /* Force Black Terminal Background */
}

/* --- XTERM INTERNAL FIXES --- */
.xterm-screen {
<<<<<<< HEAD
=======
    border: none;
>>>>>>> 91d33e9e
    box-sizing: content-box;
    position: relative;
    z-index: 10;
}

/* [OPTIONAL] Force sharp pixel scaling for the Unscii font */
.xterm-screen canvas {
    image-rendering: -moz-crisp-edges;
    image-rendering: -webkit-optimize-contrast;
    image-rendering: crisp-edges;
    image-rendering: pixelated;
}
.xterm-viewport {
    overflow: hidden !important;
}

/* --- HIDE CURSOR --- */
body.hide-cursor { cursor: none !important; }
body.hide-cursor * { cursor: none !important; pointer-events: none; }<|MERGE_RESOLUTION|>--- conflicted
+++ resolved
@@ -38,10 +38,7 @@
 
 /* --- XTERM INTERNAL FIXES --- */
 .xterm-screen {
-<<<<<<< HEAD
-=======
     border: none;
->>>>>>> 91d33e9e
     box-sizing: content-box;
     position: relative;
     z-index: 10;
