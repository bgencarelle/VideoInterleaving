/* static/terminal.css */

/* --- CUSTOM FONT --- */
@font-face {
  font-family: 'Unscii';
  src: url('/static/unscii-16.ttf') format('truetype');
  font-weight: normal;
  font-style: normal;
}

/* --- RESET --- */
body {
  margin: 0;
  background: #000; /* Force Black Page Background */
  height: 100vh;
  width: 100vw;
  overflow: hidden;
  touch-action: none;
}

/* --- THE STAGE --- */
#terminal-stage {
  width: 100%;
  height: 100%;
  position: relative;
  background: #000; /* Force Black Stage Background */
  display: flex;
  justify-content: center;
  align-items: center;
}

/* --- THE TERMINAL CONTAINER --- */
#terminal {
  transform-origin: center center;
  will-change: transform;
  background-color: #000; /* Force Black Terminal Background */
}

/* --- XTERM INTERNAL FIXES --- */
.xterm-screen {
<<<<<<< HEAD
=======
    border: none;
>>>>>>> 0da1ed53
    box-sizing: content-box;
    position: relative;
    z-index: 10;
}

/* [OPTIONAL] Force sharp pixel scaling for the Unscii font */
.xterm-screen canvas {
    image-rendering: -moz-crisp-edges;
    image-rendering: -webkit-optimize-contrast;
    image-rendering: crisp-edges;
    image-rendering: pixelated;
}
.xterm-viewport {
    overflow: hidden !important;
}

/* --- HIDE CURSOR --- */
body.hide-cursor { cursor: none !important; }
body.hide-cursor * { cursor: none !important; pointer-events: none; }<|MERGE_RESOLUTION|>--- conflicted
+++ resolved
@@ -38,10 +38,7 @@
 
 /* --- XTERM INTERNAL FIXES --- */
 .xterm-screen {
-<<<<<<< HEAD
-=======
     border: none;
->>>>>>> 0da1ed53
     box-sizing: content-box;
     position: relative;
     z-index: 10;
