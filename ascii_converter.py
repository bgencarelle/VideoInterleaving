--- conflicted
+++ resolved
@@ -15,27 +15,6 @@
 _gamma_val = getattr(settings, 'ASCII_GAMMA', 1.0)
 GAMMA_LUT = np.array([((i / 255.0) ** _gamma_val) * 255 for i in range(256)], dtype=np.uint8)
 
-<<<<<<< HEAD
-# Optional contrast LUT (kept for compatibility with callers expecting the symbol)
-CONTRAST_LUT = None
-_cached_contrast_factor = None
-
-
-def _ensure_contrast_lut(contrast_factor):
-    global CONTRAST_LUT, _cached_contrast_factor
-    if contrast_factor == _cached_contrast_factor:
-        return CONTRAST_LUT
-
-    _cached_contrast_factor = contrast_factor
-    if contrast_factor != 1.0:
-        CONTRAST_LUT = np.clip(((np.arange(256) - 128) * contrast_factor) + 128, 0, 255).astype(np.uint8)
-    else:
-        CONTRAST_LUT = None
-    return CONTRAST_LUT
-
-
-=======
->>>>>>> 91d33e9e
 def to_ascii(frame):
     """
     Converts a frame to ASCII using a 'Cover' (Zoom/Crop) scaling method.
@@ -87,46 +66,16 @@
 
     # Apply optional pre-HSV grading for ASCII output (single stage like 2cccb67)
     graded_frame = frame_cropped
-<<<<<<< HEAD
-
-    if use_contrast and contrast_mult != 1.0:
-        lut = _ensure_contrast_lut(contrast_mult)
-        if lut is not None:
-            graded_frame = cv2.LUT(graded_frame, lut)
-        else:
-            graded_frame = np.clip(
-                (graded_frame.astype(np.float32) - 128.0) * contrast_mult + 128.0,
-                0,
-                255,
-            ).astype(np.uint8)
-
-    if use_rgb_brightness and not np.allclose(rgb_brightness, 1.0):
-=======
     pre_hsv_adjustment = False
     if CONTRAST_LUT is not None:
         graded_frame = cv2.LUT(graded_frame, CONTRAST_LUT)
         pre_hsv_adjustment = True
     if _apply_rgb_brightness and not np.allclose(_rgb_brightness, 1.0):
->>>>>>> 91d33e9e
         graded_frame = np.clip(
             graded_frame.astype(np.float32) * rgb_brightness.reshape(1, 1, 3),
             0,
             255,
         ).astype(np.uint8)
-<<<<<<< HEAD
-    elif bright_mult != 1.0:
-        graded_frame = np.clip(graded_frame.astype(np.float32) * bright_mult, 0, 255).astype(np.uint8)
-
-    # Convert once to uint8 for downstream operations
-
-    # --- Step B: Color Grading (Now on the final max_cols x max_rows pixel count) ---
-    if sat_mult != 1.0:
-        hsv = cv2.cvtColor(graded_frame, cv2.COLOR_RGB2HSV).astype(float)
-        hsv[:, :, 1] = np.clip(hsv[:, :, 1] * sat_mult, 0, 255)
-        graded_frame = cv2.cvtColor(hsv.astype(np.uint8), cv2.COLOR_HSV2RGB)
-
-    frame_boosted = graded_frame
-=======
         pre_hsv_adjustment = True
 
     # --- Step B: Color Grading (Now on the final max_cols x max_rows pixel count) ---
@@ -135,7 +84,6 @@
     if bright_mult != 1.0 and not pre_hsv_adjustment:
         hsv[:, :, 2] = np.clip(hsv[:, :, 2] * bright_mult, 0, 255)
     frame_boosted = cv2.cvtColor(hsv.astype(np.uint8), cv2.COLOR_HSV2RGB)
->>>>>>> 91d33e9e
 
     # --- Step C & D: Map and Compose ---
     gray = cv2.cvtColor(frame_boosted, cv2.COLOR_RGB2GRAY)
