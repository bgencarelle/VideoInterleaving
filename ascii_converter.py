--- conflicted
+++ resolved
@@ -64,28 +64,6 @@
     # [CHANGE] Crop the pixel array down to the exact final size before processing
     frame_cropped = frame_resized[y_off : y_off + max_rows, x_off : x_off + max_cols]
 
-<<<<<<< HEAD
-    # Apply optional pre-HSV grading for ASCII output (single stage like 2cccb67)
-    graded_frame = frame_cropped.astype(np.float32)
-
-    if use_contrast and contrast_mult != 1.0:
-        graded_frame = (graded_frame - 128.0) * contrast_mult + 128.0
-
-    if use_rgb_brightness and not np.allclose(rgb_brightness, 1.0):
-        graded_frame = graded_frame * rgb_brightness.reshape(1, 1, 3)
-    elif bright_mult != 1.0:
-        graded_frame = graded_frame * bright_mult
-
-    graded_frame = np.clip(graded_frame, 0, 255).astype(np.uint8)
-
-    # --- Step B: Color Grading (Now on the final max_cols x max_rows pixel count) ---
-    if sat_mult != 1.0:
-        hsv = cv2.cvtColor(graded_frame, cv2.COLOR_RGB2HSV).astype(float)
-        hsv[:, :, 1] = np.clip(hsv[:, :, 1] * sat_mult, 0, 255)
-        graded_frame = cv2.cvtColor(hsv.astype(np.uint8), cv2.COLOR_HSV2RGB)
-
-    frame_boosted = graded_frame
-=======
     # Apply optional pre-HSV grading for ASCII output
     graded_frame = frame_cropped
     pre_hsv_adjustment = False
@@ -106,7 +84,6 @@
     if bright_mult != 1.0 and not pre_hsv_adjustment:
         hsv[:, :, 2] = np.clip(hsv[:, :, 2] * bright_mult, 0, 255)
     frame_boosted = cv2.cvtColor(hsv.astype(np.uint8), cv2.COLOR_HSV2RGB)
->>>>>>> f7fadfc1
 
     # --- Step C & D: Map and Compose ---
     gray = cv2.cvtColor(frame_boosted, cv2.COLOR_RGB2GRAY)
