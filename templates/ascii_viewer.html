--- conflicted
+++ resolved
@@ -108,14 +108,8 @@
             const containerW = stageEl.clientWidth || window.innerWidth;
             const containerH = stageEl.clientHeight || window.innerHeight;
 
-<<<<<<< HEAD
-            // Measure the live grid so we match the actual DOM cell geometry
-            const naturalW = screenEl.clientWidth;
-            const naturalH = screenEl.clientHeight;
-=======
             const naturalW = cellW * COLS;
             const naturalH = cellH * ROWS;
->>>>>>> c9d3a0c8
 
             let targetW;
             let targetH;
@@ -129,14 +123,9 @@
                 targetH = targetW / IMAGE_ASPECT_RATIO;
             }
 
-<<<<<<< HEAD
-            // Match the original anisotropic fit (2cccb67) while
-            // using the actual terminal dimensions to avoid subtle aspect drift.
-=======
             // Apply anisotropic scaling directly from measured cell geometry so
             // the final grid matches the desired aspect ratio without extra
             // width-only adjustments that could introduce slight stretching.
->>>>>>> c9d3a0c8
             const scaleX = targetW / naturalW;
             const scaleY = targetH / naturalH;
 
