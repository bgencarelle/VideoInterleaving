--- conflicted
+++ resolved
@@ -108,11 +108,6 @@
             const containerW = stageEl.clientWidth || window.innerWidth;
             const containerH = stageEl.clientHeight || window.innerHeight;
 
-<<<<<<< HEAD
-            // Measure the live grid so we match the actual DOM cell geometry
-            const naturalW = screenEl.clientWidth;
-            const naturalH = screenEl.clientHeight;
-=======
             const naturalW = cellW * COLS;
             const naturalH = cellH * ROWS;
 
@@ -138,7 +133,6 @@
             // width-only adjustments that could introduce slight stretching.
             const scaleX = targetW / naturalW;
             const scaleY = targetH / naturalH;
->>>>>>> 91d33e9e
 
             // Uniformly scale the natural grid to fit the container.
             // This keeps the terminal's native aspect ratio intact while
